# -*- coding: utf-8 -*-
"""
    babel
    ~~~~~

    Integrated collection of utilities that assist in internationalizing and
    localizing applications.

    This package is basically composed of two major parts:

     * tools to build and work with ``gettext`` message catalogs
     * a Python interface to the CLDR (Common Locale Data Repository), providing
       access to various locale display names, localized number and date
       formatting, etc.

    :copyright: (c) 2013 by the Babel Team.
    :license: BSD, see LICENSE for more details.
"""

from babel.core import UnknownLocaleError, Locale, default_locale, \
    negotiate_locale, parse_locale, get_locale_identifier


<<<<<<< HEAD
__version__ = '2.5.2'
=======
__version__ = '2.5.3'
>>>>>>> 6cca5c73
<|MERGE_RESOLUTION|>--- conflicted
+++ resolved
@@ -21,8 +21,4 @@
     negotiate_locale, parse_locale, get_locale_identifier
 
 
-<<<<<<< HEAD
-__version__ = '2.5.2'
-=======
-__version__ = '2.5.3'
->>>>>>> 6cca5c73
+__version__ = '2.5.3'